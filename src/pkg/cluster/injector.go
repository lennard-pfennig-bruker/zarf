--- conflicted
+++ resolved
@@ -203,11 +203,7 @@
 		return configMaps, "", err
 	}
 
-<<<<<<< HEAD
-	chunks, sha256sum, err := helpers.SplitFile(tarPath, payloadChunkSize)
-=======
-	chunks, sha256sum, err := utils.ReadFileByChunks(tarPath, payloadChunkSize)
->>>>>>> 7e91d3b9
+	chunks, sha256sum, err := helpers.ReadFileByChunks(tarPath, payloadChunkSize)
 	if err != nil {
 		return configMaps, "", err
 	}
