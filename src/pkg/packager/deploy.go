// SPDX-License-Identifier: Apache-2.0
// SPDX-FileCopyrightText: 2021-Present The Zarf Authors

// Package packager contains functions for interacting with, managing and deploying Zarf packages.
package packager

import (
	"fmt"
	"os"
	"path/filepath"
	"strconv"
	"strings"
	"sync"
	"time"

	"github.com/defenseunicorns/zarf/src/config"
	"github.com/defenseunicorns/zarf/src/config/lang"
	"github.com/defenseunicorns/zarf/src/internal/packager/git"
	"github.com/defenseunicorns/zarf/src/internal/packager/helm"
	"github.com/defenseunicorns/zarf/src/internal/packager/images"
	"github.com/defenseunicorns/zarf/src/internal/packager/template"
	"github.com/defenseunicorns/zarf/src/pkg/cluster"
	"github.com/defenseunicorns/zarf/src/pkg/interactive"
	"github.com/defenseunicorns/zarf/src/pkg/k8s"
	"github.com/defenseunicorns/zarf/src/pkg/layout"
	"github.com/defenseunicorns/zarf/src/pkg/message"
	"github.com/defenseunicorns/zarf/src/pkg/packager/sources"
	"github.com/defenseunicorns/zarf/src/pkg/transform"
	"github.com/defenseunicorns/zarf/src/pkg/utils"
	"github.com/defenseunicorns/zarf/src/pkg/utils/helpers"
	"github.com/defenseunicorns/zarf/src/types"
	corev1 "k8s.io/api/core/v1"
)

func (p *Packager) resetRegistryHPA() {
	if p.isConnectedToCluster() && p.hpaModified {
		if err := p.cluster.EnableRegHPAScaleDown(); err != nil {
			message.Debugf("unable to reenable the registry HPA scale down: %s", err.Error())
		}
	}
}

// Deploy attempts to deploy the given PackageConfig.
func (p *Packager) Deploy() (err error) {
	if ociSource, ok := p.source.(*sources.OCISource); ok {
		ociSource.ComponentSelectionFilter = interactive.GetComponentsForDeployment
		p.source = ociSource
	}

	if err = p.source.LoadPackage(p.layout, true); err != nil {
		return fmt.Errorf("unable to load the package: %w", err)
	}

	if err = p.readZarfYAML(p.layout.ZarfYAML); err != nil {
		return err
	}

	if err := p.validateLastNonBreakingVersion(); err != nil {
		return err
	}

	if err := p.stageSBOMViewFiles(); err != nil {
		return err
	}

	// Confirm the overall package deployment
	if !p.confirmAction(config.ZarfDeployStage) {
		return fmt.Errorf("deployment cancelled")
	}

	// Set variables and prompt if --confirm is not set
	if err := p.setVariableMapInConfig(); err != nil {
		return fmt.Errorf("unable to set the active variables: %w", err)
	}

	p.hpaModified = false
	p.connectStrings = make(types.ConnectStrings)
	// Reset registry HPA scale down whether an error occurs or not
	defer p.resetRegistryHPA()

	// Filter out components that are not compatible with this system
	p.filterComponents()

	// Get a list of all the components we are deploying and actually deploy them
	deployedComponents, err := p.deployComponents()
	if err != nil {
		return err
	}
	if len(deployedComponents) == 0 {
		message.Warn("No components were selected for deployment.  Inspect the package to view the available components and select components interactively or by name with \"--components\"")
	}

	// Notify all the things about the successful deployment
	message.Successf("Zarf deployment complete")

	p.printTablesForDeployment(deployedComponents)

	return nil
}

// deployComponents loops through a list of ZarfComponents and deploys them.
func (p *Packager) deployComponents() (deployedComponents []types.DeployedComponent, err error) {
	componentsToDeploy, err := interactive.GetComponentsForDeployment(p.cfg.PkgOpts.OptionalComponents, p.cfg.Pkg.Components)
	if err != nil {
		return deployedComponents, fmt.Errorf("unable to get selected components: %w", err)
	}

	// Generate a value template
	if p.valueTemplate, err = template.Generate(p.cfg); err != nil {
		return deployedComponents, fmt.Errorf("unable to generate the value template: %w", err)
	}

	// Check if this package has been deployed before and grab relevant information about already deployed components
	if p.generation == 0 {
		p.generation = 1 // If this is the first deployment, set the generation to 1
	}

	// Process all the components we are deploying
	for _, component := range componentsToDeploy {

		deployedComponent := types.DeployedComponent{
			Name:               component.Name,
			Status:             types.ComponentStatusDeploying,
			ObservedGeneration: p.generation,
		}

		// If this component requires a cluster, connect to one
		if component.RequiresCluster() {
			timeout := cluster.DefaultTimeout
			if p.isInitConfig() {
				timeout = 5 * time.Minute
			}

			if err := p.connectToCluster(timeout); err != nil {
				return deployedComponents, fmt.Errorf("unable to connect to the Kubernetes cluster: %w", err)
			}
		}

		// Ensure we don't overwrite any installedCharts data when updating the package secret
		if p.isConnectedToCluster() {
			deployedComponent.InstalledCharts, err = p.cluster.GetInstalledChartsForComponent(p.cfg.Pkg.Metadata.Name, component)
			if err != nil {
				message.Debugf("Unable to fetch installed Helm charts for component '%s': %s", component.Name, err.Error())
			}
		}

		deployedComponents = append(deployedComponents, deployedComponent)
		idx := len(deployedComponents) - 1

		// Update the package secret to indicate that we are attempting to deploy this component
		if p.isConnectedToCluster() {
			if _, err := p.cluster.RecordPackageDeploymentAndWait(p.cfg.Pkg, deployedComponents, p.connectStrings, p.generation, component, p.cfg.DeployOpts.SkipWebhooks); err != nil {
				message.Debugf("Unable to record package deployment for component %s: this will affect features like `zarf package remove`: %s", component.Name, err.Error())
			}
		}

		// Deploy the component
		var charts []types.InstalledChart
		var deployErr error
		if p.isInitConfig() {
			charts, deployErr = p.deployInitComponent(component)
		} else {
			charts, deployErr = p.deployComponent(component, false /* keep img checksum */, false /* always push images */)
		}

		onDeploy := component.Actions.OnDeploy

		onFailure := func() {
			if err := p.runActions(onDeploy.Defaults, onDeploy.OnFailure, p.valueTemplate); err != nil {
				message.Debugf("unable to run component failure action: %s", err.Error())
			}
		}

		if deployErr != nil {
			onFailure()

			// Update the package secret to indicate that we failed to deploy this component
			deployedComponents[idx].Status = types.ComponentStatusFailed
			if p.isConnectedToCluster() {
				if _, err := p.cluster.RecordPackageDeploymentAndWait(p.cfg.Pkg, deployedComponents, p.connectStrings, p.generation, component, p.cfg.DeployOpts.SkipWebhooks); err != nil {
					message.Debugf("Unable to record package deployment for component %q: this will affect features like `zarf package remove`: %s", component.Name, err.Error())
				}
			}

			return deployedComponents, fmt.Errorf("unable to deploy component %q: %w", component.Name, deployErr)
		}

		// Update the package secret to indicate that we successfully deployed this component
		deployedComponents[idx].InstalledCharts = charts
		deployedComponents[idx].Status = types.ComponentStatusSucceeded
		if p.isConnectedToCluster() {
			if _, err := p.cluster.RecordPackageDeploymentAndWait(p.cfg.Pkg, deployedComponents, p.connectStrings, p.generation, component, p.cfg.DeployOpts.SkipWebhooks); err != nil {
				message.Debugf("Unable to record package deployment for component %q: this will affect features like `zarf package remove`: %s", component.Name, err.Error())
			}
		}

		if err := p.runActions(onDeploy.Defaults, onDeploy.OnSuccess, p.valueTemplate); err != nil {
			onFailure()
			return deployedComponents, fmt.Errorf("unable to run component success action: %w", err)
		}
	}

	return deployedComponents, nil
}

func (p *Packager) deployInitComponent(component types.ZarfComponent) (charts []types.InstalledChart, err error) {
	hasExternalRegistry := p.cfg.InitOpts.RegistryInfo.Address != ""
	isSeedRegistry := component.Name == "zarf-seed-registry"
	isRegistry := component.Name == "zarf-registry"
	isInjector := component.Name == "zarf-injector"
	isAgent := component.Name == "zarf-agent"

	// Always init the state before the first component that requires the cluster (on most deployments, the zarf-seed-registry)
	if component.RequiresCluster() && p.cfg.State == nil {
		err = p.cluster.InitZarfState(p.cfg.InitOpts)
		if err != nil {
			return charts, fmt.Errorf("unable to initialize Zarf state: %w", err)
		}
	}

	if hasExternalRegistry && (isSeedRegistry || isInjector || isRegistry) {
		message.Notef("Not deploying the component (%s) since external registry information was provided during `zarf init`", component.Name)
		return charts, nil
	}

	if isRegistry {
		// If we are deploying the registry then mark the HPA as "modified" to set it to Min later
		p.hpaModified = true
	}

	// Before deploying the seed registry, start the injector
	if isSeedRegistry {
		p.cluster.StartInjectionMadness(p.layout.Base, p.layout.Images.Base, component.Images)
	}

	charts, err = p.deployComponent(component, isAgent /* skip img checksum if isAgent */, isSeedRegistry /* skip image push if isSeedRegistry */)
	if err != nil {
		return charts, err
	}

	// Do cleanup for when we inject the seed registry during initialization
	if isSeedRegistry {
		if err := p.cluster.StopInjectionMadness(); err != nil {
			return charts, fmt.Errorf("unable to seed the Zarf Registry: %w", err)
		}
	}

	return charts, nil
}

// Deploy a Zarf Component.
func (p *Packager) deployComponent(component types.ZarfComponent, noImgChecksum bool, noImgPush bool) (charts []types.InstalledChart, err error) {
	// Toggles for general deploy operations
	componentPath := p.layout.Components.Dirs[component.Name]

	// All components now require a name
	message.HeaderInfof("📦 %s COMPONENT", strings.ToUpper(component.Name))

	hasImages := len(component.Images) > 0 && !noImgPush
	hasCharts := len(component.Charts) > 0
	hasManifests := len(component.Manifests) > 0
	hasRepos := len(component.Repos) > 0
	hasDataInjections := len(component.DataInjections) > 0
	hasFiles := len(component.Files) > 0

	onDeploy := component.Actions.OnDeploy

<<<<<<< HEAD
	if err = p.runActions(onDeploy.Defaults, onDeploy.Before, p.valueTemplate); err != nil {
		return charts, fmt.Errorf("unable to run component before action: %w", err)
	}

	if hasFiles {
		if err := p.processComponentFiles(component, componentPath.Files); err != nil {
			return charts, fmt.Errorf("unable to process the component files: %w", err)
		}
	}

	if !p.valueTemplate.Ready() && component.RequiresCluster() {
=======
	if !p.valueTemplate.Ready() && requiresCluster(component) {
>>>>>>> 59fbd832
		// Setup the state in the config and get the valuesTemplate
		p.valueTemplate, err = p.setupStateValuesTemplate()
		if err != nil {
			return charts, err
		}

		// Disable the registry HPA scale down if we are deploying images and it is not already disabled
		if hasImages && !p.hpaModified && p.cfg.State.RegistryInfo.InternalRegistry {
			if err := p.cluster.DisableRegHPAScaleDown(); err != nil {
				message.Debugf("unable to disable the registry HPA scale down: %s", err.Error())
			} else {
				p.hpaModified = true
			}
		}
	}

	if err = p.runActions(onDeploy.Defaults, onDeploy.Before, p.valueTemplate); err != nil {
		return charts, fmt.Errorf("unable to run component before action: %w", err)
	}

	if hasFiles {
		if err := p.processComponentFiles(component, componentPath.Files); err != nil {
			return charts, fmt.Errorf("unable to process the component files: %w", err)
		}
	}

	if hasImages {
		if err := p.pushImagesToRegistry(component.Images, noImgChecksum); err != nil {
			return charts, fmt.Errorf("unable to push images to the registry: %w", err)
		}
	}

	if hasRepos {
		if err = p.pushReposToRepository(componentPath.Repos, component.Repos); err != nil {
			return charts, fmt.Errorf("unable to push the repos to the repository: %w", err)
		}
	}

	if hasDataInjections {
		waitGroup := sync.WaitGroup{}
		defer waitGroup.Wait()

		for idx, data := range component.DataInjections {
			waitGroup.Add(1)
			go p.cluster.HandleDataInjection(&waitGroup, data, componentPath, idx)
		}
	}

	if hasCharts || hasManifests {
		if charts, err = p.installChartAndManifests(componentPath, component); err != nil {
			return charts, fmt.Errorf("unable to install helm chart(s): %w", err)
		}
	}

	if err = p.runActions(onDeploy.Defaults, onDeploy.After, p.valueTemplate); err != nil {
		return charts, fmt.Errorf("unable to run component after action: %w", err)
	}

	return charts, nil
}

// Move files onto the host of the machine performing the deployment.
func (p *Packager) processComponentFiles(component types.ZarfComponent, pkgLocation string) error {
	spinner := message.NewProgressSpinner("Copying %d files", len(component.Files))
	defer spinner.Stop()

	for fileIdx, file := range component.Files {
		spinner.Updatef("Loading %s", file.Target)

		fileLocation := filepath.Join(pkgLocation, strconv.Itoa(fileIdx), filepath.Base(file.Target))
		if utils.InvalidPath(fileLocation) {
			fileLocation = filepath.Join(pkgLocation, strconv.Itoa(fileIdx))
		}

		// If a shasum is specified check it again on deployment as well
		if file.Shasum != "" {
			spinner.Updatef("Validating SHASUM for %s", file.Target)
			if err := utils.SHAsMatch(fileLocation, file.Shasum); err != nil {
				return err
			}
		}

		// Replace temp target directory and home directory
		file.Target = strings.Replace(file.Target, "###ZARF_TEMP###", p.layout.Base, 1)
		file.Target = config.GetAbsHomePath(file.Target)

		fileList := []string{}
		if utils.IsDir(fileLocation) {
			files, _ := utils.RecursiveFileList(fileLocation, nil, false)
			fileList = append(fileList, files...)
		} else {
			fileList = append(fileList, fileLocation)
		}

		for _, subFile := range fileList {
			// Check if the file looks like a text file
			isText, err := utils.IsTextFile(subFile)
			if err != nil {
				message.Debugf("unable to determine if file %s is a text file: %s", subFile, err)
			}

			// If the file is a text file, template it
			if isText {
				spinner.Updatef("Templating %s", file.Target)
				if err := p.valueTemplate.Apply(component, subFile, true); err != nil {
					return fmt.Errorf("unable to template file %s: %w", subFile, err)
				}
			}
		}

		// Copy the file to the destination
		spinner.Updatef("Saving %s", file.Target)
		err := utils.CreatePathAndCopy(fileLocation, file.Target)
		if err != nil {
			return fmt.Errorf("unable to copy file %s to %s: %w", fileLocation, file.Target, err)
		}

		// Loop over all symlinks and create them
		for _, link := range file.Symlinks {
			spinner.Updatef("Adding symlink %s->%s", link, file.Target)
			// Try to remove the filepath if it exists
			_ = os.RemoveAll(link)
			// Make sure the parent directory exists
			_ = utils.CreateParentDirectory(link)
			// Create the symlink
			err := os.Symlink(file.Target, link)
			if err != nil {
				return fmt.Errorf("unable to create symlink %s->%s: %w", link, file.Target, err)
			}
		}

		// Cleanup now to reduce disk pressure
		_ = os.RemoveAll(fileLocation)
	}

	spinner.Success()

	return nil
}

// setupStateValuesTemplate fetched the current ZarfState from the k8s cluster and generate a p.valueTemplate from the state values.
func (p *Packager) setupStateValuesTemplate() (values *template.Values, err error) {
	// If we are touching K8s, make sure we can talk to it once per deployment
	spinner := message.NewProgressSpinner("Loading the Zarf State from the Kubernetes cluster")
	defer spinner.Stop()

	state, err := p.cluster.LoadZarfState()
	// Return on error if we are not in YOLO mode
	if err != nil && !p.cfg.Pkg.Metadata.YOLO {
		return nil, fmt.Errorf("%s %w", lang.ErrLoadState, err)
	} else if state == nil && p.cfg.Pkg.Metadata.YOLO {
		state = &types.ZarfState{}
		// YOLO mode, so minimal state needed
		state.Distro = "YOLO"

		// Try to create the zarf namespace
		spinner.Updatef("Creating the Zarf namespace")
		zarfNamespace := p.cluster.NewZarfManagedNamespace(cluster.ZarfNamespaceName)
		if _, err := p.cluster.CreateNamespace(zarfNamespace); err != nil {
			spinner.Fatalf(err, "Unable to create the zarf namespace")
		}
	}

	if p.cfg.Pkg.Metadata.YOLO && state.Distro != "YOLO" {
		message.Warn("This package is in YOLO mode, but the cluster was already initialized with 'zarf init'. " +
			"This may cause issues if the package does not exclude any charts or manifests from the Zarf Agent using " +
			"the pod or namespace label `zarf.dev/agent: ignore'.")
	}

	p.cfg.State = state

	// Continue loading state data if it is valid
	values, err = template.Generate(p.cfg)
	if err != nil {
		return values, err
	}

	spinner.Success()
	return values, nil
}

// Push all of the components images to the configured container registry.
func (p *Packager) pushImagesToRegistry(componentImages []string, noImgChecksum bool) error {
	if len(componentImages) == 0 {
		return nil
	}

	var combinedImageList []transform.Image
	for _, src := range componentImages {
		ref, err := transform.ParseImageRef(src)
		if err != nil {
			return fmt.Errorf("failed to create ref for image %s: %w", src, err)
		}
		combinedImageList = append(combinedImageList, ref)
	}

	imageList := helpers.Unique(combinedImageList)

	imgConfig := images.ImageConfig{
		ImagesPath:    p.layout.Images.Base,
		ImageList:     imageList,
		NoChecksum:    noImgChecksum,
		RegInfo:       p.cfg.State.RegistryInfo,
		Insecure:      config.CommonOptions.Insecure,
		Architectures: []string{p.cfg.Pkg.Metadata.Architecture, p.cfg.Pkg.Build.Architecture},
	}

	return helpers.Retry(func() error {
		return imgConfig.PushToZarfRegistry()
	}, 3, 5*time.Second, message.Warnf)
}

// Push all of the components git repos to the configured git server.
func (p *Packager) pushReposToRepository(reposPath string, repos []string) error {
	for _, repoURL := range repos {
		// Create an anonymous function to push the repo to the Zarf git server
		tryPush := func() error {
			gitClient := git.New(p.cfg.State.GitServer)
			svcInfo, _ := k8s.ServiceInfoFromServiceURL(gitClient.Server.Address)

			var err error
			var tunnel *k8s.Tunnel

			// If this is a service (svcInfo is not nil), create a port-forward tunnel to that resource
			if svcInfo != nil {
				if !p.isConnectedToCluster() {
					err := p.connectToCluster(5 * time.Second)
					if err != nil {
						return err
					}
				}

				tunnel, err = p.cluster.NewTunnel(svcInfo.Namespace, k8s.SvcResource, svcInfo.Name, "", 0, svcInfo.Port)
				if err != nil {
					return err
				}

				_, err = tunnel.Connect()
				if err != nil {
					return err
				}
				defer tunnel.Close()
				gitClient.Server.Address = tunnel.HTTPEndpoint()

				return tunnel.Wrap(func() error { return gitClient.PushRepo(repoURL, reposPath) })
			}

			return gitClient.PushRepo(repoURL, reposPath)
		}

		// Try repo push up to 3 times
		if err := helpers.Retry(tryPush, 3, 5*time.Second, message.Warnf); err != nil {
			return fmt.Errorf("unable to push repo %s to the Git Server: %w", repoURL, err)
		}
	}

	return nil
}

// Install all Helm charts and raw k8s manifests into the k8s cluster.
func (p *Packager) installChartAndManifests(componentPaths *layout.ComponentPaths, component types.ZarfComponent) (installedCharts []types.InstalledChart, err error) {
	for _, chart := range component.Charts {

		// zarf magic for the value file
		for idx := range chart.ValuesFiles {
			chartValueName := fmt.Sprintf("%s-%d", helm.StandardName(componentPaths.Values, chart), idx)
			if err := p.valueTemplate.Apply(component, chartValueName, false); err != nil {
				return installedCharts, err
			}
		}

		// TODO (@WSTARR): Currently this logic is library-only and is untested while it is in an experimental state - it may eventually get added as shorthand in Zarf Variables though
		var valuesOverrides map[string]any
		if componentChartValuesOverrides, ok := p.cfg.DeployOpts.ValuesOverridesMap[component.Name]; ok {
			if chartValuesOverrides, ok := componentChartValuesOverrides[chart.Name]; ok {
				valuesOverrides = chartValuesOverrides
			}
		}

		helmCfg := helm.New(
			chart,
			componentPaths.Charts,
			componentPaths.Values,
			helm.WithDeployInfo(
				component,
				p.cfg,
				p.cluster,
				valuesOverrides,
				p.cfg.DeployOpts.Timeout),
		)

		addedConnectStrings, installedChartName, err := helmCfg.InstallOrUpgradeChart()
		if err != nil {
			return installedCharts, err
		}
		installedCharts = append(installedCharts, types.InstalledChart{Namespace: chart.Namespace, ChartName: installedChartName})

		// Iterate over any connectStrings and add to the main map
		for name, description := range addedConnectStrings {
			p.connectStrings[name] = description
		}
	}

	for _, manifest := range component.Manifests {
		for idx := range manifest.Files {
			if utils.InvalidPath(filepath.Join(componentPaths.Manifests, manifest.Files[idx])) {
				// The path is likely invalid because of how we compose OCI components, add an index suffix to the filename
				manifest.Files[idx] = fmt.Sprintf("%s-%d.yaml", manifest.Name, idx)
				if utils.InvalidPath(filepath.Join(componentPaths.Manifests, manifest.Files[idx])) {
					return installedCharts, fmt.Errorf("unable to find manifest file %s", manifest.Files[idx])
				}
			}
		}
		// Move kustomizations to files now
		for idx := range manifest.Kustomizations {
			kustomization := fmt.Sprintf("kustomization-%s-%d.yaml", manifest.Name, idx)
			manifest.Files = append(manifest.Files, kustomization)
		}

		if manifest.Namespace == "" {
			// Helm gets sad when you don't provide a namespace even though we aren't using helm templating
			manifest.Namespace = corev1.NamespaceDefault
		}

		// Create a chart and helm cfg from a given Zarf Manifest.
		helmCfg, err := helm.NewFromZarfManifest(
			manifest,
			componentPaths.Manifests,
			p.cfg.Pkg.Metadata.Name,
			component.Name,
			helm.WithDeployInfo(
				component,
				p.cfg,
				p.cluster,
				nil,
				p.cfg.DeployOpts.Timeout),
		)
		if err != nil {
			return installedCharts, err
		}

		// Install the chart.
		addedConnectStrings, installedChartName, err := helmCfg.InstallOrUpgradeChart()
		if err != nil {
			return installedCharts, err
		}

		installedCharts = append(installedCharts, types.InstalledChart{Namespace: manifest.Namespace, ChartName: installedChartName})

		// Iterate over any connectStrings and add to the main map
		for name, description := range addedConnectStrings {
			p.connectStrings[name] = description
		}
	}

	return installedCharts, nil
}

func (p *Packager) printTablesForDeployment(componentsToDeploy []types.DeployedComponent) {

	// If not init config, print the application connection table
	if !p.isInitConfig() {
		message.PrintConnectStringTable(p.connectStrings)
	} else {
		if p.cluster != nil {
			// Grab a fresh copy of the state (if we are able) to print the most up-to-date version of the creds
			freshState, err := p.cluster.LoadZarfState()
			if err != nil {
				freshState = p.cfg.State
			}
			// otherwise, print the init config connection and passwords
			message.PrintCredentialTable(freshState, componentsToDeploy)
		}
	}
}<|MERGE_RESOLUTION|>--- conflicted
+++ resolved
@@ -265,21 +265,7 @@
 
 	onDeploy := component.Actions.OnDeploy
 
-<<<<<<< HEAD
-	if err = p.runActions(onDeploy.Defaults, onDeploy.Before, p.valueTemplate); err != nil {
-		return charts, fmt.Errorf("unable to run component before action: %w", err)
-	}
-
-	if hasFiles {
-		if err := p.processComponentFiles(component, componentPath.Files); err != nil {
-			return charts, fmt.Errorf("unable to process the component files: %w", err)
-		}
-	}
-
 	if !p.valueTemplate.Ready() && component.RequiresCluster() {
-=======
-	if !p.valueTemplate.Ready() && requiresCluster(component) {
->>>>>>> 59fbd832
 		// Setup the state in the config and get the valuesTemplate
 		p.valueTemplate, err = p.setupStateValuesTemplate()
 		if err != nil {
