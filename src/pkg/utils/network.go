--- conflicted
+++ resolved
@@ -48,11 +48,7 @@
 		return err
 	}
 
-<<<<<<< HEAD
-	err = helpers.CreateDirectory(filepath.Dir(dst), 0700)
-=======
-	err = CreateDirectory(filepath.Dir(dst), helpers.ReadWriteExecuteUser)
->>>>>>> 21ccaaa2
+	err = helpers.CreateDirectory(filepath.Dir(dst), helpers.ReadWriteExecuteUser)
 	if err != nil {
 		return fmt.Errorf(lang.ErrCreatingDir, filepath.Dir(dst), err.Error())
 	}
